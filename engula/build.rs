fn main() -> Result<(), Box<dyn std::error::Error>> {
    tonic_build::configure().compile(
        &[
            "src/format/format.proto",
            "src/journal/journal.proto",
            "src/manifest/manifest.proto",
<<<<<<< HEAD
            "src/job/job.proto"
=======
            "src/file_system/file_system.proto",
>>>>>>> 3394b195
        ],
        &["src"],
    )?;
    Ok(())
}<|MERGE_RESOLUTION|>--- conflicted
+++ resolved
@@ -4,11 +4,8 @@
             "src/format/format.proto",
             "src/journal/journal.proto",
             "src/manifest/manifest.proto",
-<<<<<<< HEAD
-            "src/job/job.proto"
-=======
+            "src/job/job.proto",
             "src/file_system/file_system.proto",
->>>>>>> 3394b195
         ],
         &["src"],
     )?;
