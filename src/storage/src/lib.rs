// Copyright 2021 The Engula Authors.
//
// Licensed under the Apache License, Version 2.0 (the "License");
// you may not use this file except in compliance with the License.
// You may obtain a copy of the License at
//
// http://www.apache.org/licenses/LICENSE-2.0
//
// Unless required by applicable law or agreed to in writing, software
// distributed under the License is distributed on an "AS IS" BASIS,
// WITHOUT WARRANTIES OR CONDITIONS OF ANY KIND, either express or implied.
// See the License for the specific language governing permissions and
// limitations under the License.

<<<<<<< HEAD
=======
//! An Engula module that provides object storage abstractions and
//! implementations.
//!
//! # Abstraction
//!
//! [`Storage`] is an abstraction to store data objects.
//!
//! # Implementation
//!
//! Some built-in implementations of [`Storage`]:
//!
//! - [`mem`](crate::mem)
//!
//! [`Storage`]: crate::Storage

>>>>>>> 0da1c1bc
mod bucket;
mod error;
mod storage;

<<<<<<< HEAD
// pub mod file;
=======
pub mod file;
>>>>>>> 0da1c1bc
// pub mod grpc;
pub mod mem;

pub use async_trait::async_trait;

pub use self::{
    bucket::Bucket,
    error::{Error, Result},
    storage::Storage,
};<|MERGE_RESOLUTION|>--- conflicted
+++ resolved
@@ -12,8 +12,6 @@
 // See the License for the specific language governing permissions and
 // limitations under the License.
 
-<<<<<<< HEAD
-=======
 //! An Engula module that provides object storage abstractions and
 //! implementations.
 //!
@@ -29,16 +27,11 @@
 //!
 //! [`Storage`]: crate::Storage
 
->>>>>>> 0da1c1bc
 mod bucket;
 mod error;
 mod storage;
 
-<<<<<<< HEAD
-// pub mod file;
-=======
 pub mod file;
->>>>>>> 0da1c1bc
 // pub mod grpc;
 pub mod mem;
 
