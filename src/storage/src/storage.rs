--- conflicted
+++ resolved
@@ -22,17 +22,10 @@
 /// An object storage abstraction.
 #[async_trait]
 pub trait Storage: Send + Sync + 'static {
-<<<<<<< HEAD
     type BucketLister: BatchResultStream<Elem = String, Error = Error>;
     type ObjectLister: BatchResultStream<Elem = String, Error = Error>;
     type RandomReader: RandomRead + Send + Unpin;
     type SequentialWriter: SequentialWrite + Send + Unpin;
-=======
-    type BucketLister: BatchStream<Batch = Result<Vec<String>>>;
-    type ObjectLister: BatchStream<Batch = Result<Vec<String>>>;
-    type RandomReader: RandomRead;
-    type SequentialWriter: SequentialWrite;
->>>>>>> ea5772d4
 
     /// Lists buckets.
     async fn list_buckets(&self) -> Result<Self::BucketLister>;
