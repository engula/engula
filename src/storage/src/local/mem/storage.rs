--- conflicted
+++ resolved
@@ -23,11 +23,7 @@
 
 use engula_futures::{
     io::{RandomRead, SequentialWrite},
-<<<<<<< HEAD
-    stream::BatchResultStream,
-=======
     stream::VecResultStream,
->>>>>>> b6f97e91
 };
 use futures::ready;
 use tokio::sync::Mutex;
@@ -138,40 +134,6 @@
     }
 }
 
-<<<<<<< HEAD
-pub struct NameStream {
-    names: Vec<String>,
-}
-
-impl NameStream {
-    fn new(names: Vec<String>) -> Self {
-        Self { names }
-    }
-}
-
-impl BatchResultStream for NameStream {
-    type Elem = String;
-    type Error = Error;
-
-    fn poll_next(
-        mut self: Pin<&mut Self>,
-        _: &mut Context<'_>,
-        batch_size: usize,
-    ) -> Poll<Result<Vec<Self::Elem>>> {
-        let mut batch = std::mem::take(&mut self.names);
-        if batch_size < batch.len() {
-            self.names = batch.split_off(batch_size);
-        }
-        Poll::Ready(Ok(batch))
-    }
-
-    fn size_hint(&self) -> (usize, Option<usize>) {
-        (self.names.len(), Some(self.names.len()))
-    }
-}
-
-=======
->>>>>>> b6f97e91
 pub struct RandomReader {
     object: Object,
 }
