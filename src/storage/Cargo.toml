--- conflicted
+++ resolved
@@ -2,29 +2,19 @@
 name = "engula-storage"
 version = "0.2.0"
 edition = "2021"
-<<<<<<< HEAD
-=======
 license = "Apache-2.0"
 homepage = "https://engula.io"
 repository = "https://github.com/engula/engula"
 description = "An Engula module that provides object storage abstractions and implementations."
->>>>>>> 0da1c1bc
 
 [dependencies]
 thiserror = "1.0"
 async-trait = "0.1"
 bytes = "1.1.0"
-<<<<<<< HEAD
-tokio = { version = "1.14", features = ["full"] }
-tokio-stream = { version = "0.1", features = ["net"] }
-tonic = "0.6"
-prost = "0.9"
-=======
 tokio = { version = "1.13", features = ["full"] }
 
 [dev-dependencies]
 tempfile = "3"
->>>>>>> 0da1c1bc
 
 [build-dependencies]
 tonic-build = "0.6"