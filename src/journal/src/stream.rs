--- conflicted
+++ resolved
@@ -12,11 +12,6 @@
 // See the License for the specific language governing permissions and
 // limitations under the License.
 
-<<<<<<< HEAD
-use std::fmt::Debug;
-
-=======
->>>>>>> 0da1c1bc
 use crate::{async_trait, Result, ResultStream};
 
 /// A generic timestamp to order events.
@@ -24,13 +19,8 @@
 pub struct Timestamp(u64);
 
 impl From<u64> for Timestamp {
-<<<<<<< HEAD
-    fn from(v: u64) -> Timestamp {
-        Timestamp(v)
-=======
     fn from(v: u64) -> Self {
         Self(v)
->>>>>>> 0da1c1bc
     }
 }
 
@@ -42,11 +32,7 @@
 
 /// An interface to manipulate a stream.
 #[async_trait]
-<<<<<<< HEAD
-pub trait Stream: Clone + Send + Sync {
-=======
 pub trait Stream: Clone + Send + Sync + 'static {
->>>>>>> 0da1c1bc
     /// Reads events since a timestamp (inclusive).
     async fn read_events(&self, ts: Timestamp) -> ResultStream<Vec<Event>>;
 
