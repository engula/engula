// Copyright 2021 The Engula Authors.
//
// Licensed under the Apache License, Version 2.0 (the "License");
// you may not use this file except in compliance with the License.
// You may obtain a copy of the License at
//
// http://www.apache.org/licenses/LICENSE-2.0
//
// Unless required by applicable law or agreed to in writing, software
// distributed under the License is distributed on an "AS IS" BASIS,
// WITHOUT WARRANTIES OR CONDITIONS OF ANY KIND, either express or implied.
// See the License for the specific language governing permissions and
// limitations under the License.

use crate::{async_trait, Result, Stream};

/// An interface to manipulate a journal.
#[async_trait]
<<<<<<< HEAD
pub trait Journal: Clone + Send + Sync {
=======
pub trait Journal: Clone + Send + Sync + 'static {
>>>>>>> 0da1c1bc
    type Stream: Stream;

    /// Returns a stream.
    async fn stream(&self, name: &str) -> Result<Self::Stream>;

    /// Creates a stream.
<<<<<<< HEAD
    async fn create_stream(&self, name: &str) -> Result<Self::Stream>;

    /// Deletes a stream.
=======
    ///
    /// # Errors
    ///
    /// Returns `Error::AlreadyExists` if the stream already exists.
    async fn create_stream(&self, name: &str) -> Result<Self::Stream>;

    /// Deletes a stream.
    ///
    /// # Errors
    ///
    /// Returns `Error::NotFound` if the stream doesn't exist.
>>>>>>> 0da1c1bc
    async fn delete_stream(&self, name: &str) -> Result<()>;
}<|MERGE_RESOLUTION|>--- conflicted
+++ resolved
@@ -16,22 +16,13 @@
 
 /// An interface to manipulate a journal.
 #[async_trait]
-<<<<<<< HEAD
-pub trait Journal: Clone + Send + Sync {
-=======
 pub trait Journal: Clone + Send + Sync + 'static {
->>>>>>> 0da1c1bc
     type Stream: Stream;
 
     /// Returns a stream.
     async fn stream(&self, name: &str) -> Result<Self::Stream>;
 
     /// Creates a stream.
-<<<<<<< HEAD
-    async fn create_stream(&self, name: &str) -> Result<Self::Stream>;
-
-    /// Deletes a stream.
-=======
     ///
     /// # Errors
     ///
@@ -43,6 +34,5 @@
     /// # Errors
     ///
     /// Returns `Error::NotFound` if the stream doesn't exist.
->>>>>>> 0da1c1bc
     async fn delete_stream(&self, name: &str) -> Result<()>;
 }