// Copyright 2021 The Engula Authors.
//
// Licensed under the Apache License, Version 2.0 (the "License");
// you may not use this file except in compliance with the License.
// You may obtain a copy of the License at
//
// http://www.apache.org/licenses/LICENSE-2.0
//
// Unless required by applicable law or agreed to in writing, software
// distributed under the License is distributed on an "AS IS" BASIS,
// WITHOUT WARRANTIES OR CONDITIONS OF ANY KIND, either express or implied.
// See the License for the specific language governing permissions and
// limitations under the License.

use std::{collections::VecDeque, sync::Arc};

use futures::{future, stream};
use tokio::sync::Mutex;

use crate::{async_trait, Error, Event, Result, ResultStream, Timestamp};

#[derive(Clone)]
pub struct Stream {
    events: Arc<Mutex<VecDeque<Event>>>,
}

impl Default for Stream {
    fn default() -> Self {
        Self {
            events: Arc::new(Mutex::new(VecDeque::new())),
        }
    }
}

#[async_trait]
<<<<<<< HEAD
impl<T: Timestamp> Stream for MemStream<T> {
    type Error = Error;
    type Timestamp = T;
    type EventStream = EventStream<Self::Timestamp>;

    async fn read_events(&self, ts: Self::Timestamp) -> Result<Self::EventStream> {
=======
impl crate::Stream for Stream {
    async fn read_events(&self, ts: Timestamp) -> ResultStream<Vec<Event>> {
>>>>>>> 4e1ca27c
        let events = self.events.lock().await;
        let offset = events.partition_point(|x| x.ts < ts);
        Box::new(stream::once(future::ok(
            events.range(offset..).cloned().collect(),
        )))
    }

    async fn append_event(&self, event: Event) -> Result<()> {
        let mut events = self.events.lock().await;
        if let Some(last_ts) = events.back().map(|x| x.ts) {
            if event.ts <= last_ts {
                return Err(Error::InvalidArgument(format!(
                    "timestamp {:?} <= last timestamp {:?}",
                    event.ts, last_ts
                )));
            }
        }
        events.push_back(event);
        Ok(())
    }

    async fn release_events(&self, ts: Timestamp) -> Result<()> {
        let mut events = self.events.lock().await;
        let index = events.partition_point(|x| x.ts < ts);
        events.drain(..index);
        Ok(())
    }
}<|MERGE_RESOLUTION|>--- conflicted
+++ resolved
@@ -33,17 +33,8 @@
 }
 
 #[async_trait]
-<<<<<<< HEAD
-impl<T: Timestamp> Stream for MemStream<T> {
-    type Error = Error;
-    type Timestamp = T;
-    type EventStream = EventStream<Self::Timestamp>;
-
-    async fn read_events(&self, ts: Self::Timestamp) -> Result<Self::EventStream> {
-=======
 impl crate::Stream for Stream {
     async fn read_events(&self, ts: Timestamp) -> ResultStream<Vec<Event>> {
->>>>>>> 4e1ca27c
         let events = self.events.lock().await;
         let offset = events.partition_point(|x| x.ts < ts);
         Box::new(stream::once(future::ok(
