// Copyright 2021 The Engula Authors.
//
// Licensed under the Apache License, Version 2.0 (the "License");
// you may not use this file except in compliance with the License.
// You may obtain a copy of the License at
//
// http://www.apache.org/licenses/LICENSE-2.0
//
// Unless required by applicable law or agreed to in writing, software
// distributed under the License is distributed on an "AS IS" BASIS,
// WITHOUT WARRANTIES OR CONDITIONS OF ANY KIND, either express or implied.
// See the License for the specific language governing permissions and
// limitations under the License.

use futures::StreamExt;
use tonic::Streaming;

use super::{client::Client, proto::*};
use crate::{async_trait, Error, Event, Result, ResultStream, Timestamp};

#[derive(Clone)]
pub struct Stream {
    client: Client,
    stream: String,
}

impl Stream {
    pub fn new(client: Client, stream: String) -> Stream {
        Stream { client, stream }
    }

<<<<<<< HEAD
#[async_trait]
impl<T: Timestamp> Stream for RemoteStream<T> {
    type Error = Error;
    type Timestamp = T;
    type EventStream = EventStream<T>;

    async fn read_events(&self, ts: Self::Timestamp) -> Result<Self::EventStream> {
        let input = ReadEventRequest {
=======
    async fn read_events_internal(&self, ts: Timestamp) -> Result<Streaming<ReadEventsResponse>> {
        let input = ReadEventsRequest {
>>>>>>> 4e1ca27c
            stream: self.stream.clone(),
            ts: ts.serialize(),
        };
        self.client.read_events(input).await
    }
}

#[async_trait]
impl crate::Stream for Stream {
    async fn read_events(&self, ts: Timestamp) -> ResultStream<Vec<Event>> {
        let output = self.read_events_internal(ts).await;
        match output {
            Ok(output) => Box::new(output.map(|result| match result {
                Ok(resp) => {
                    let events: Result<Vec<Event>> = resp
                        .events
                        .into_iter()
                        .map(|e| {
                            Ok(Event {
                                ts: Timestamp::deserialize(e.ts)?,
                                data: e.data,
                            })
                        })
                        .collect();
                    Ok(events?)
                }
                Err(status) => Err(Error::from(status)),
            })),
            Err(e) => Box::new(futures::stream::once(futures::future::err(e))),
        }
    }

    async fn append_event(&self, event: Event) -> Result<()> {
        let input = AppendEventRequest {
            stream: self.stream.clone(),
            ts: event.ts.serialize(),
            data: event.data,
        };
        self.client.append_event(input).await?;
        Ok(())
    }

    async fn release_events(&self, ts: Timestamp) -> Result<()> {
        let input = ReleaseEventsRequest {
            stream: self.stream.clone(),
            ts: ts.serialize(),
        };
        self.client.release_events(input).await?;
        Ok(())
    }
}<|MERGE_RESOLUTION|>--- conflicted
+++ resolved
@@ -29,19 +29,8 @@
         Stream { client, stream }
     }
 
-<<<<<<< HEAD
-#[async_trait]
-impl<T: Timestamp> Stream for RemoteStream<T> {
-    type Error = Error;
-    type Timestamp = T;
-    type EventStream = EventStream<T>;
-
-    async fn read_events(&self, ts: Self::Timestamp) -> Result<Self::EventStream> {
-        let input = ReadEventRequest {
-=======
     async fn read_events_internal(&self, ts: Timestamp) -> Result<Streaming<ReadEventsResponse>> {
         let input = ReadEventsRequest {
->>>>>>> 4e1ca27c
             stream: self.stream.clone(),
             ts: ts.serialize(),
         };
