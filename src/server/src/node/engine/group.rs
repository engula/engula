--- conflicted
+++ resolved
@@ -300,12 +300,6 @@
         wb.migration_state = Some(migration_state.clone());
     }
 
-<<<<<<< HEAD
-    #[inline]
-    pub fn clear_migrate_meta(&self, wb: &mut WriteBatch) {
-        wb.delete_cf(&self.cf_handle(), keys::migrate_meta());
-    }
-
     pub fn commit(&self, mut wb: WriteBatch, persisted: bool) -> Result<()> {
         use rocksdb::WriteOptions;
 
@@ -317,27 +311,14 @@
         };
         wb.inner.iterate(&mut decorator);
         wb.inner = inner_wb;
-
-        let mut inner_wb = wb.inner;
-        if let Some(apply_state) = wb.apply_state {
-            inner_wb.put_cf(&cf_handle, keys::apply_state(), apply_state.encode_to_vec());
-        }
-        if let Some(desc) = &wb.descriptor {
-            inner_wb.put_cf(&cf_handle, keys::descriptor(), desc.encode_to_vec());
-        }
-
-=======
-    pub fn commit(&self, mut wb: WriteBatch, persisted: bool) -> Result<()> {
-        use rocksdb::WriteOptions;
-
->>>>>>> 580d25e4
+        wb.write_states(&self.cf_handle());
+
         let mut opts = WriteOptions::default();
         if persisted {
             opts.set_sync(true);
         } else {
             opts.disable_wal(true);
         }
-        wb.write_states(&self.cf_handle());
         self.raw_db.write_opt(wb.inner, &opts)?;
 
         if wb.descriptor.is_some() || wb.migration_state.is_some() {
