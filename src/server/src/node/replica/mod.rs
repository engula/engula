--- conflicted
+++ resolved
@@ -21,13 +21,8 @@
 
 use engula_api::{
     server::v1::{
-<<<<<<< HEAD
         group_request_union::Request, group_response_union::Response, CreateShardResponse,
-        GroupDesc, GroupRequest, GroupResponse, GroupResponseUnion,
-=======
-        group_request_union::Request, group_response_union::Response, GroupDesc, GroupRequest,
-        GroupResponse,
->>>>>>> 5b987c31
+        GroupDesc, GroupRequest, GroupResponse,
     },
     v1::{DeleteResponse, GetResponse, PutResponse},
 };
@@ -145,7 +140,7 @@
                     .shard
                     .as_ref()
                     .cloned()
-                    .ok_or_else(|| Error::Invalid("CreateShard::shard".into()))?;
+                    .ok_or_else(|| Error::InvalidArgument("CreateShard::shard".into()))?;
                 resp = Response::CreateShard(CreateShardResponse {});
 
                 #[allow(clippy::needless_update)]
