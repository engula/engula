--- conflicted
+++ resolved
@@ -61,11 +61,7 @@
     let log_path = path.join("log");
     let raw_db = Arc::new(open_engine(db_path)?);
     let state_engine = StateEngine::new(raw_db.clone())?;
-<<<<<<< HEAD
     let node = Node::new(log_path, raw_db, state_engine, executor.clone())?;
-=======
-    let node = Node::new(raw_db, state_engine, executor.clone());
->>>>>>> 60bd0dc4
 
     let root = executor.block_on(async {
         let cluster_id = bootstrap_or_join_cluster(&node, &addr, init, join_list).await?;
@@ -223,8 +219,7 @@
             addr: local_addr.to_owned(),
             cluster_id,
         }))
-        .await
-        .unwrap();
+        .await?;
     Ok(resp.into_inner())
 }
 
