--- conflicted
+++ resolved
@@ -62,12 +62,7 @@
     let log_path = path.join("log");
     let raw_db = Arc::new(open_engine(db_path)?);
     let state_engine = StateEngine::new(raw_db.clone())?;
-<<<<<<< HEAD
     let node = Node::new(log_path, raw_db, state_engine, executor.clone())?;
-    let mut root = Root::new(executor.clone());
-=======
-    let node = Node::new(raw_db, state_engine, executor.clone());
->>>>>>> 1590e1d8
 
     let root = executor.block_on(async {
         let cluster_id = bootstrap_or_join_cluster(&node, &addr, init, join_list).await?;
