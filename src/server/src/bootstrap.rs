--- conflicted
+++ resolved
@@ -20,7 +20,7 @@
 
 use crate::{
     node::{engine::StateEngine, resolver::AddressResolver, Node},
-    root::{AllocatorConfig, Root, Schema},
+    root::{Root, Schema},
     runtime::Executor,
     serverpb::v1::{raft_server::RaftServer, NodeIdent, ReplicaLocalState},
     Config, Error, Result, Server,
@@ -40,28 +40,10 @@
     pub static ref SHARD_MAX: Vec<u8> = vec![];
 }
 
-#[derive(Default, Clone)]
-pub struct Config {
-    pub allocator: AllocatorConfig,
-}
-
 /// The main entrance of engula server.
-<<<<<<< HEAD
 pub fn run(config: Config, executor: Executor) -> Result<()> {
     let db_path = config.root_dir.join("db");
     let log_path = config.root_dir.join("log");
-=======
-pub fn run(
-    executor: Executor,
-    path: PathBuf,
-    addr: String,
-    init: bool,
-    join_list: Vec<String>,
-    cfg: Config,
-) -> Result<()> {
-    let db_path = path.join("db");
-    let log_path = path.join("log");
->>>>>>> b33ab940
     let raw_db = Arc::new(open_engine(db_path)?);
     let state_engine = StateEngine::new(raw_db.clone())?;
 
@@ -85,11 +67,7 @@
 
         let ident = bootstrap_or_join_cluster(&config, &node).await?;
         node.bootstrap(&ident).await?;
-<<<<<<< HEAD
-        let root = Root::new(executor.clone(), &ident, config.addr.clone());
-=======
-        let mut root = Root::new(executor.clone(), &ident, addr.to_owned(), cfg);
->>>>>>> b33ab940
+        let root = Root::new(executor.clone(), &ident, config.clone());
         root.bootstrap(&node).await?;
 
         let server = Server {
