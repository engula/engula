[package]
name = "engula"
version = "0.3.0"
edition = "2021"
license = "Apache-2.0"
homepage = "https://engula.io"
repository = "https://github.com/engula/engula"
keywords = ["database", "serverless", "storage-engine"]
categories = [
  "asynchronous",
  "data-structures",
  "database",
  "database-implementations",
]
description = "A serverless storage engine that empowers engineers to build reliable and cost-effective databases."

[workspace]
<<<<<<< HEAD
members = [
  "src/engine/luna",
  "src/kernel",
  "src/journal",
  "src/storage",
  "src/runtime",
]
=======
members = ["src/engine/luna", "src/journal", "src/storage", "src/runtime"]
>>>>>>> e96d45d2

[dependencies]
luna-engine = { version = "0.3.0", path = "src/engine/luna" }
engula-journal = { version = "0.3.0", path = "src/journal" }
engula-storage = { version = "0.3.0", path = "src/storage" }
engula-runtime = { version = "0.3.0", path = "src/runtime" }

tokio = { version = "1", features = ["full"] }<|MERGE_RESOLUTION|>--- conflicted
+++ resolved
@@ -15,7 +15,6 @@
 description = "A serverless storage engine that empowers engineers to build reliable and cost-effective databases."
 
 [workspace]
-<<<<<<< HEAD
 members = [
   "src/engine/luna",
   "src/kernel",
@@ -23,12 +22,10 @@
   "src/storage",
   "src/runtime",
 ]
-=======
-members = ["src/engine/luna", "src/journal", "src/storage", "src/runtime"]
->>>>>>> e96d45d2
 
 [dependencies]
 luna-engine = { version = "0.3.0", path = "src/engine/luna" }
+engula-kernel = { version = "0.3.0", path = "src/kernel" }
 engula-journal = { version = "0.3.0", path = "src/journal" }
 engula-storage = { version = "0.3.0", path = "src/storage" }
 engula-runtime = { version = "0.3.0", path = "src/runtime" }
