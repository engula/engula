[package]
name = "engula"
version = "0.1.0"
edition = "2021"

[workspace]
<<<<<<< HEAD
members = ["src/api", "src/storage", "src/manifest", "src/background", "src/microunit", "src/cache"]
=======
members = [
    "src/api",
    "src/journal",
    "src/storage",
    "src/manifest",
    "src/background",
    "src/microunit",
]
>>>>>>> 8986e734

[dependencies]
engula-storage = { package = "storage", path = "src/storage" }
engula-journal = { package = "journal", path = "src/journal" }
engula-microunit = { package = "microunit", path = "src/microunit" }
clap = "3.0.0-beta.5"
tokio = { version = "1", features = ["full"] }<|MERGE_RESOLUTION|>--- conflicted
+++ resolved
@@ -4,9 +4,6 @@
 edition = "2021"
 
 [workspace]
-<<<<<<< HEAD
-members = ["src/api", "src/storage", "src/manifest", "src/background", "src/microunit", "src/cache"]
-=======
 members = [
     "src/api",
     "src/journal",
@@ -14,8 +11,8 @@
     "src/manifest",
     "src/background",
     "src/microunit",
+    "src/cache",
 ]
->>>>>>> 8986e734
 
 [dependencies]
 engula-storage = { package = "storage", path = "src/storage" }
