[package]
name = "engula"
version = "0.2.0"
edition = "2021"

[workspace]
members = [
    "src/api",
    "src/journal",
    "src/storage",
    "src/manifest",
    "src/background",
    "src/microunit",
<<<<<<< HEAD
    "src/cache",
=======
    "src/platform/aws",
>>>>>>> bd69f2e0
]

[dependencies]
engula-storage = { package = "storage", path = "src/storage" }
engula-journal = { package = "journal", path = "src/journal" }
engula-microunit = { package = "microunit", path = "src/microunit" }
clap = "3.0.0-beta.5"
tokio = { version = "1", features = ["full"] }<|MERGE_RESOLUTION|>--- conflicted
+++ resolved
@@ -1,6 +1,6 @@
 [package]
 name = "engula"
-version = "0.2.0"
+version = "0.1.0"
 edition = "2021"
 
 [workspace]
@@ -11,11 +11,6 @@
     "src/manifest",
     "src/background",
     "src/microunit",
-<<<<<<< HEAD
-    "src/cache",
-=======
-    "src/platform/aws",
->>>>>>> bd69f2e0
 ]
 
 [dependencies]
